--- conflicted
+++ resolved
@@ -164,9 +164,6 @@
             initargs=(dummynet, filler_cbs, False))
 
 
-<<<<<<< HEAD
-def run_prebatch(self,  # pylint: disable=too-many-branches
-=======
 def _extract_ncbparams(cbparams):
     ncbparams = {
         'iter': cbparams['iter'],
@@ -180,7 +177,6 @@
 
 
 def run_prebatch(self,  # pylint: disable=too-many-branches, too-many-arguments
->>>>>>> 0b09e6ce
                  callbacks,
                  cbparams,
                  train_mode,
@@ -259,12 +255,7 @@
         if not isinstance(cb, _monitoring.ParallelMonitor):
             cb(cbparams)
 
-<<<<<<< HEAD
-
-def finalize_prebatch(self):
-=======
 def finalize_prebatch(self, cbparams):
->>>>>>> 0b09e6ce
     """Cleanup workers and artifacts."""
     ncbparams = _extract_ncbparams(cbparams)
     if hasattr(self, '_parallel_train_filler'):
